import type { INodeProperties } from 'n8n-workflow';

import { SYSTEM_MESSAGE } from './prompt';

export const toolsAgentProperties: INodeProperties[] = [
	{
		displayName: 'Options',
		name: 'options',
		type: 'collection',
		displayOptions: {
			show: {
				agent: ['toolsAgent'],
			},
		},
		default: {},
		placeholder: 'Add Option',
		options: [
			{
				displayName: 'System Message',
				name: 'systemMessage',
				type: 'string',
				default: SYSTEM_MESSAGE,
				description: 'The message that will be sent to the agent before the conversation starts',
				typeOptions: {
					rows: 6,
				},
			},
			{
				displayName: 'Context',
				name: 'context',
				type: 'string',
				default: '',
				description:
					"Optional context to include in the user prompt. Will be wrapped in <context> tags before the user's prompt.",
				typeOptions: {
					rows: 4,
				},
			},
			{
				displayName: 'Max Iterations',
				name: 'maxIterations',
				type: 'number',
				default: 10,
				description: 'The maximum number of iterations the agent will run before stopping',
			},
			{
				displayName: 'Return Intermediate Steps',
				name: 'returnIntermediateSteps',
				type: 'boolean',
				default: false,
				description: 'Whether or not the output should include intermediate steps the agent took',
			},
			{
				displayName: 'Automatically Passthrough Binary Images',
				name: 'passthroughBinaryImages',
				type: 'boolean',
				default: true,
				description:
					'Whether or not binary images should be automatically passed through to the agent as image type messages',
			},
			{
<<<<<<< HEAD
				displayName: 'Output Tokens Consumption',
				name: 'outputTokensConsumption',
				type: 'boolean',
				default: false,
				description:
					'Whether to include token usage information (promptTokens, completionTokens, totalTokens) in the output',
=======
				displayName: 'Save Intermediate Steps to Memory',
				name: 'saveIntermediateStepsToMemory',
				type: 'boolean',
				default: false,
				description:
					'Whether to save the intermediate steps taken by the agent to the connected memory. Requires a memory sub-node connected.',
>>>>>>> 035fcfcb
			},
		],
	},
];<|MERGE_RESOLUTION|>--- conflicted
+++ resolved
@@ -30,8 +30,7 @@
 				name: 'context',
 				type: 'string',
 				default: '',
-				description:
-					"Optional context to include in the user prompt. Will be wrapped in <context> tags before the user's prompt.",
+				description: 'Optional context to include in the user prompt. Will be wrapped in <context> tags before the user\'s prompt.',
 				typeOptions: {
 					rows: 4,
 				},
@@ -59,21 +58,20 @@
 					'Whether or not binary images should be automatically passed through to the agent as image type messages',
 			},
 			{
-<<<<<<< HEAD
+				displayName: 'Save Intermediate Steps to Memory',
+				name: 'saveIntermediateStepsToMemory',
+				type: 'boolean',
+				default: false,
+				description:
+					'Whether to save the intermediate steps taken by the agent to the connected memory. Requires a memory sub-node connected.',
+			},
+			{
 				displayName: 'Output Tokens Consumption',
 				name: 'outputTokensConsumption',
 				type: 'boolean',
 				default: false,
 				description:
 					'Whether to include token usage information (promptTokens, completionTokens, totalTokens) in the output',
-=======
-				displayName: 'Save Intermediate Steps to Memory',
-				name: 'saveIntermediateStepsToMemory',
-				type: 'boolean',
-				default: false,
-				description:
-					'Whether to save the intermediate steps taken by the agent to the connected memory. Requires a memory sub-node connected.',
->>>>>>> 035fcfcb
 			},
 		],
 	},
